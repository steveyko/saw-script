--- conflicted
+++ resolved
@@ -15,12 +15,9 @@
   - deps/cryptol-verifier/
   - deps/jvm-verifier/
   - deps/llvm-verifier/
-<<<<<<< HEAD
   - deps/mir-verifier/
-=======
   - deps/crucible/what4/
   - deps/crucible/what4-abc/
->>>>>>> c7e08698
   - deps/crucible/crucible/
   - deps/crucible/crucible-jvm/
   - deps/crucible/crucible-llvm/
