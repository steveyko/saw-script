--- conflicted
+++ resolved
@@ -185,11 +185,7 @@
          [(ByteString,Integer,Unit)] ->
          Fun ->
          IO (SharedContext,Integer,[Goal])
-<<<<<<< HEAD
-proof proxy archi file mbCry globs fun =
-=======
-proof archi file mbCry globs mkCallMap fun =
->>>>>>> 43c69112
+proof archi file mbCry globs fun =
   do sc  <- mkSharedContext
      halloc  <- newHandleAllocator
      scLoadPreludeModule sc
