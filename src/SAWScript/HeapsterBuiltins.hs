--- conflicted
+++ resolved
@@ -76,11 +76,6 @@
 import Verifier.SAW.Heapster.Permissions
 import Verifier.SAW.Heapster.SAWTranslation
 import Verifier.SAW.Heapster.PermParser
-<<<<<<< HEAD
-import Text.Parsec (runParser)
-=======
-import Verifier.SAW.Heapster.Implication (mbMap2)
->>>>>>> 7a2c74ef
 
 import SAWScript.Prover.Exporter
 import Verifier.SAW.Translation.Coq
@@ -267,46 +262,6 @@
 heapster_define_recursive_perm _bic _opts henv
   nm args_str val_str p_strs trans_str fold_fun_str unfold_fun_str =
     do env <- liftIO $ readIORef $ heapsterEnvPermEnvRef henv
-<<<<<<< HEAD
-       let penv = mkParserEnv env
-       some_args <- case runParser parseCtx penv "" args_str  of
-         Left err -> fail ("Error parsing argument types: " ++ show err)
-         Right argsCtx -> return argsCtx
-       some_val <- parseTypeString "permission type" env val_str
-       case (some_args, some_val) of
-         (Some args_ctx@(ParsedCtx _ args), Some val_perm) -> do
-           let rpn = NamedPermName nm val_perm args
-           sc <- getSharedContext
-
-           trans_tp <- translateOpenTermToTerm sc env [] $
-             piExprCtx args (typeTransType1 <$>
-               translateClosed (ValuePermRepr val_perm))
-           trans_ident <- parseAndInsDef henv nm trans_tp trans_str
-
-           let penv' = penv { parserEnvPermVars = [(nm, SomeNamedPermName rpn)] }
-           p_perms <- forM p_strs $ \p_str ->
-             case runParser (parseValPermInCtx args_ctx val_perm) penv' "" p_str of
-               Left err -> fail ("Error parsing disjunctive perm: " ++ show err)
-               Right p_perm -> pure p_perm
-
-           let npnts = [(SomeNamedPermName rpn, trans_ident)]
-               or_tp = mbCombine . emptyMb $
-                         foldr1 (mbMap2 ValPerm_Or) p_perms
-               nm_tp = mbCombine . emptyMb $
-                         nus (cruCtxProxies args) (ValPerm_Named rpn . pExprVars)
-           fold_fun_tp <- translateOpenTermToTerm sc env npnts $ 
-             piExprCtx args (piPermCtx (fmap (ValPerms_Cons ValPerms_Nil) or_tp)
-               (const $ typeTransType1 <$> translate nm_tp))
-           fold_ident <- parseAndInsDef henv nm fold_fun_tp fold_fun_str
-           unfold_fun_tp <- translateOpenTermToTerm sc env npnts $ 
-             piExprCtx args (piPermCtx (fmap (ValPerms_Cons ValPerms_Nil) nm_tp)
-               (const $ typeTransType1 <$> translate or_tp))
-           unfold_ident <- parseAndInsDef henv nm unfold_fun_tp unfold_fun_str
-
-           let env' = permEnvAddRecPerm env nm args val_perm p_perms
-                                        trans_ident fold_ident unfold_ident
-           liftIO $ writeIORef (heapsterEnvPermEnvRef henv) env'
-=======
        Some args_ctx <- parseParsedCtxString "argument types" env args_str
        let args = parsedCtxCtx args_ctx
        Some val_perm <- parseTypeString "permission type" env val_str
@@ -338,7 +293,6 @@
        let env' = permEnvAddRecPerm env nm args val_perm p_perms
                                     trans_ident fold_ident unfold_ident
        liftIO $ writeIORef (heapsterEnvPermEnvRef henv) env'
->>>>>>> 7a2c74ef
 
 -- | Define a new named permission with the given name, arguments, and type
 -- that is equivalent to the given permission.
@@ -366,32 +320,6 @@
        parseParsedCtxString "top-level argument context" env top_args_str
      Some ghosts_p <-
        parseParsedCtxString "ghost argument context" env ghosts_str
-<<<<<<< HEAD
-     maybe_mod_cfg <- lookupLLVMSymbolModAndCFG bic opts henv nm
-     case (some_top_args_p, some_ghosts_p, maybe_mod_cfg) of
-       (Some top_args_p, Some ghosts_p,
-        Just (Some (ModuleAndCFG _ (AnyCFG cfg)))) ->
-         let top_args = parsedCtxCtx top_args_p
-             ghosts = parsedCtxCtx ghosts_p
-             h = cfgHandle cfg
-             blocks = fmapFC blockInputs $ cfgBlockMap cfg in
-         case Ctx.intIndex blk (Ctx.size blocks) of
-           Nothing -> fail ("Block ID " ++ show blk
-                            ++ " not found in function " ++ nm)
-           Just (Some blockIx) ->
-             do let blockID = BlockID blockIx
-                    block_args = blocks Ctx.! blockIx
-                perms <-
-                  parsePermsString "block entry permissions" env
-                  (appendParsedCtx
-                   (appendParsedCtx top_args_p
-                    (mkArgsParsedCtx $ mkCruCtx block_args)) ghosts_p)
-                  perms_str
-                let env' =
-                      permEnvAddHint env $ Hint_BlockEntry $
-                      BlockEntryHint h blocks blockID top_args ghosts perms
-                liftIO $ writeIORef (heapsterEnvPermEnvRef henv) env'
-=======
      Some (ModuleAndCFG _ (AnyCFG cfg)) <-
        failOnNothing ("Could not find symbol definition: " ++ nm) =<<
          lookupLLVMSymbolModAndCFG bic opts henv nm
@@ -405,13 +333,13 @@
      let block_ID = BlockID blockIx
          block_args = blocks Ctx.! blockIx
      perms <- parsePermsString "block entry permissions" env
-               (appendParsedCtx (appendParsedCtx top_args_p ghosts_p)
-                (mkArgsParsedCtx $ mkCruCtx block_args))
+               (appendParsedCtx
+                (appendParsedCtx top_args_p
+                 (mkArgsParsedCtx $ mkCruCtx block_args)) ghosts_p)
                perms_str
      let env' = permEnvAddHint env $ Hint_BlockEntry $
                  BlockEntryHint h blocks block_ID top_args ghosts perms
      liftIO $ writeIORef (heapsterEnvPermEnvRef henv) env'
->>>>>>> 7a2c74ef
 
 
 -- | Assume that the given named function has the supplied type and translates
