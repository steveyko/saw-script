--- conflicted
+++ resolved
@@ -15,10 +15,7 @@
 
 import System.IO
 
-<<<<<<< HEAD
-=======
 import Control.Monad.Catch
->>>>>>> 81c61aa8
 import Control.Monad.IO.Class
 import Control.Lens
 
