--- conflicted
+++ resolved
@@ -473,13 +473,8 @@
   do sc <- getSharedContext
      t0 <- liftIO $ propToPredicate sc (goalTerm goal)
      let gen = globalNonceGenerator
-<<<<<<< HEAD
-     sym <- liftIO $ Crucible.newSAWCoreBackend proxy sc gen
+     sym <- liftIO $ Crucible.newSAWCoreBackend sc gen
      (_names, (_mlabels, p)) <- liftIO $ W4Sim.w4Eval sym sc Map.empty unints t0
-=======
-     sym <- liftIO $ Crucible.newSAWCoreBackend sc gen
-     (_names, (_mlabels, p)) <- liftIO $ W4Sim.w4Solve sym sc Map.empty [] t0
->>>>>>> 43c69112
      t1 <- liftIO $ Crucible.toSC sym p
      t2 <- liftIO $ scEqTrue sc t1
      return ((), mempty, Just (goal { goalTerm = t2 }))
