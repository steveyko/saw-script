--- conflicted
+++ resolved
@@ -319,17 +319,10 @@
                -> [ExtCns Term]
                -> [(String, FirstOrderValue)]
                -> IO ()
-<<<<<<< HEAD
-showCexResults sc opts ms vs exts vals = do
-  putStrLn $ "When verifying " ++ show (specName ms) ++ ":"
-  putStrLn $ "Proof of " ++ vsVCName vs ++ " failed."
-  putStrLn $ "Counterexample:"
-=======
 showCexResults vpopts sc opts ms vs exts vals = do
   printOutLn vpopts Info $ "When verifying " ++ show (specName ms) ++ ":"
   printOutLn vpopts Info $ "Proof of " ++ vsVCName vs ++ " failed."
   printOutLn vpopts OnlyCounterExamples $ "----------Counterexample----------"
->>>>>>> b87960c2
   let showVal v = show <$> (Cryptol.runEval SV.quietEvalOpts (Cryptol.ppValue (cryptolPPOpts opts) (exportFirstOrderValue v)))
   mapM_ (\(n, v) -> do vdoc <- showVal v
                        printOutLn vpopts OnlyCounterExamples ("  " ++ n ++ ": " ++ vdoc)) vals
