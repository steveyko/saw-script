<<<<<<< HEAD
packages:
    saw-script.cabal
    deps/llvm-pretty
    deps/llvm-pretty-bc-parser
    deps/jvm-parser
    deps/aig
    deps/abcBridge
    deps/cryptol
    deps/saw-core/cryptol-saw-core
    deps/saw-core/saw-core
    deps/saw-core/saw-core-aig
    deps/saw-core/saw-core-sbv
    deps/saw-core/saw-core-what4
    deps/saw-core-coq
    deps/jvm-verifier
    deps/what4/what4
    deps/what4/what4-abc
    deps/crucible/crucible
    deps/crucible/crucible-jvm
    deps/crucible/crucible-llvm
    deps/crucible/crucible-saw
    deps/crucible/crux
    deps/parameterized-utils
    deps/flexdis86
    deps/flexdis86/binary-symbols
    deps/macaw/base
    deps/macaw/symbolic
    deps/macaw/x86
    deps/macaw/x86_symbolic
    deps/elf-edit
    deps/dwarf
=======
-- concatenated with cabal.project when run in the CI
package saw-script
  ghc-options: -Werror
>>>>>>> 3fce7d1c
<|MERGE_RESOLUTION|>--- conflicted
+++ resolved
@@ -1,37 +1,3 @@
-<<<<<<< HEAD
-packages:
-    saw-script.cabal
-    deps/llvm-pretty
-    deps/llvm-pretty-bc-parser
-    deps/jvm-parser
-    deps/aig
-    deps/abcBridge
-    deps/cryptol
-    deps/saw-core/cryptol-saw-core
-    deps/saw-core/saw-core
-    deps/saw-core/saw-core-aig
-    deps/saw-core/saw-core-sbv
-    deps/saw-core/saw-core-what4
-    deps/saw-core-coq
-    deps/jvm-verifier
-    deps/what4/what4
-    deps/what4/what4-abc
-    deps/crucible/crucible
-    deps/crucible/crucible-jvm
-    deps/crucible/crucible-llvm
-    deps/crucible/crucible-saw
-    deps/crucible/crux
-    deps/parameterized-utils
-    deps/flexdis86
-    deps/flexdis86/binary-symbols
-    deps/macaw/base
-    deps/macaw/symbolic
-    deps/macaw/x86
-    deps/macaw/x86_symbolic
-    deps/elf-edit
-    deps/dwarf
-=======
 -- concatenated with cabal.project when run in the CI
 package saw-script
-  ghc-options: -Werror
->>>>>>> 3fce7d1c
+  ghc-options: -Werror